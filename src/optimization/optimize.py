--- conflicted
+++ resolved
@@ -40,16 +40,10 @@
     optimizer = optimizer_cls(params=[input_tensor], **optimizer_kwargs)
     for i in range(optimization_steps):
         optimizer.zero_grad()
-<<<<<<< HEAD
         with torch.no_grad():
             input_tensor = transforms(input_tensor)
             input_tensor.requires_grad_()
-        output = model(input_tensor.unsqueeze(0))
-        interesting_output = output[output_mask.unsqueeze(0)]
-        loss = loss_agg_fn(input_tensor, interesting_output)
-=======
         loss = loss_agg_fn(model, input_tensor.unsqueeze(0), prototypes_mask.unsqueeze(0))
->>>>>>> 327126c6
         if i % print_interval == 0:
             print(f'step: {i}/{optimization_steps}, loss: {loss}')
         if display_interval and i % display_interval == 0:
