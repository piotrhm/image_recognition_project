--- conflicted
+++ resolved
@@ -16,12 +16,8 @@
                    optimizer_cls: Type[Optimizer],
                    optimizer_kwargs: Dict[str, Any],
                    optimization_steps: int,
-<<<<<<< HEAD
-                   before_optim_step: Callable[[Tensor], None],
-=======
                    transforms: torchvision.transforms,
                    before_optim_step: Callable[[torch.tensor], None],
->>>>>>> abb8abf9
                    print_interval: int,
                    display_interval: Optional[int]
                    ) -> torch.tensor:
